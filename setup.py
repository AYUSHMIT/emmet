#!/usr/bin/env python

import os

from setuptools import setup, find_packages

module_dir = os.path.dirname(os.path.abspath(__file__))

if __name__ == "__main__":
    setup(
        name='emmet',
        version="2018.06.07",
        description='Emmet is a builder framework for the Materials Project',
        long_description=open(os.path.join(module_dir, 'README.md'),encoding='utf-8').read(),
        long_description_content_type="text/markdown",
        url='https://github.com/materialsproject/emmet',
        author='MP team',
        author_email='matproj-develop@googlegroups.com',
        license='modified BSD',
        packages=find_packages(),
        include_package_data=True,
        package_data={},
        zip_safe=False,
        install_requires=[
            'atomate', 'pymatgen>=2018.4.20','maggma','monty',
            'six', 'pydash', 'tqdm', 'matminer', 'log4mongo', 'prettytable',
<<<<<<< HEAD
            'prettyplotlib', 'pybtex', 'Click', 'networkx', 'sumo', 'robocrys'
=======
            'prettyplotlib', 'pybtex', 'Click', 'networkx', 'sumo',
            'robocrys', 'urllib3<1.25'
>>>>>>> 87dbc5ad
        ],
        classifiers=["Programming Language :: Python :: 3",
                     "Programming Language :: Python :: 3.6",
                     'Development Status :: 2 - Pre-Alpha',
                     'Intended Audience :: Science/Research',
                     'Intended Audience :: System Administrators',
                     'Intended Audience :: Information Technology',
                     'Operating System :: OS Independent',
                     'Topic :: Other/Nonlisted Topic',
                     'Topic :: Scientific/Engineering'],
        test_suite='nose.collector',
        tests_require=['nose'],
        entry_points='''
        [console_scripts]
        emmet=emmet.scripts.emmet:cli
        ''',
        python_requires='>=3.6',
    )<|MERGE_RESOLUTION|>--- conflicted
+++ resolved
@@ -24,12 +24,8 @@
         install_requires=[
             'atomate', 'pymatgen>=2018.4.20','maggma','monty',
             'six', 'pydash', 'tqdm', 'matminer', 'log4mongo', 'prettytable',
-<<<<<<< HEAD
-            'prettyplotlib', 'pybtex', 'Click', 'networkx', 'sumo', 'robocrys'
-=======
             'prettyplotlib', 'pybtex', 'Click', 'networkx', 'sumo',
             'robocrys', 'urllib3<1.25'
->>>>>>> 87dbc5ad
         ],
         classifiers=["Programming Language :: Python :: 3",
                      "Programming Language :: Python :: 3.6",
