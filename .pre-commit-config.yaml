repos:
  - repo: https://github.com/pre-commit/pre-commit-hooks
    rev: v2.3.0
    hooks:
    - id: check-yaml
    - id: end-of-file-fixer
    - id: trailing-whitespace
    - id: flake8

  - repo: https://github.com/psf/black
    rev: stable
    hooks:
    - id: black
      language_version: python3.8

  - repo: https://github.com/pycqa/isort
    rev: 5.5.2
    hooks:
<<<<<<< HEAD
      - id: isort
        files: 'emmet-core/.*'
=======
    - id: isort
      files: 'emmet-core/.*'
>>>>>>> 3841e6a1
<|MERGE_RESOLUTION|>--- conflicted
+++ resolved
@@ -16,10 +16,5 @@
   - repo: https://github.com/pycqa/isort
     rev: 5.5.2
     hooks:
-<<<<<<< HEAD
-      - id: isort
-        files: 'emmet-core/.*'
-=======
     - id: isort
-      files: 'emmet-core/.*'
->>>>>>> 3841e6a1
+      files: 'emmet-core/.*'